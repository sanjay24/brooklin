--- conflicted
+++ resolved
@@ -24,11 +24,8 @@
 import com.codahale.metrics.Meter;
 
 import com.linkedin.datastream.common.BrooklinEnvelope;
-<<<<<<< HEAD
 import com.linkedin.datastream.common.DatastreamMetadataConstants;
-=======
 import com.linkedin.datastream.common.BrooklinEnvelopeMetadataConstants;
->>>>>>> a2817eaf
 import com.linkedin.datastream.common.ErrorLogger;
 import com.linkedin.datastream.metrics.BrooklinMeterInfo;
 import com.linkedin.datastream.metrics.BrooklinMetricInfo;
@@ -127,21 +124,13 @@
 
     if (partition.isPresent() && partition.get() >= 0) {
       // If the partition is specified. We send the record to the specific partition
-<<<<<<< HEAD
-      return new ProducerRecord<>(topicName, partition.get(), recordTimeStamp, keyValue, payloadValue);
-=======
-      return new ProducerRecord<>(topicName, partition.get(), keyValue, payloadValue, headers);
->>>>>>> a2817eaf
+      return new ProducerRecord<>(topicName, partition.get(), recordTimeStamp, keyValue, payloadValue, headers);
     } else {
       // If the partition is not specified. We use the partitionKey as the key. Kafka will use the hash of that
       // to determine the partition. If partitionKey does not exist, use the key value.
       keyValue = record.getPartitionKey().isPresent()
               ? record.getPartitionKey().get().getBytes(StandardCharsets.UTF_8) : keyValue;
-<<<<<<< HEAD
-      return new ProducerRecord<>(topicName, null, recordTimeStamp, keyValue, payloadValue);
-=======
-      return new ProducerRecord<>(topicName, null, keyValue, payloadValue, headers);
->>>>>>> a2817eaf
+      return new ProducerRecord<>(topicName, null, recordTimeStamp, keyValue, payloadValue, headers);
     }
   }
 
