--- conflicted
+++ resolved
@@ -82,7 +82,7 @@
     }
 
     _preserveEventSourceTimestamp = Boolean.parseBoolean(datastreamTask.getDatastreams().get(0).getMetadata()
-            .get(DatastreamMetadataConstants.PRESERVE_EVENT_SOURCE_TIMESTAMP));
+            .getOrDefault(DatastreamMetadataConstants.PRESERVE_EVENT_SOURCE_TIMESTAMP, Boolean.FALSE.toString()));
 
     // initialize metrics
     _dynamicMetricsManager = DynamicMetricsManager.getInstance();
@@ -125,13 +125,8 @@
       // If the partition is not specified. We use the partitionKey as the key. Kafka will use the hash of that
       // to determine the partition. If partitionKey does not exist, use the key value.
       keyValue = record.getPartitionKey().isPresent()
-<<<<<<< HEAD
-          ? record.getPartitionKey().get().getBytes(StandardCharsets.UTF_8) : null;
+              ? record.getPartitionKey().get().getBytes(StandardCharsets.UTF_8) : keyValue;
       return new ProducerRecord<>(topicName, null, recordTimeStamp, keyValue, payloadValue);
-=======
-              ? record.getPartitionKey().get().getBytes(StandardCharsets.UTF_8) : keyValue;
-      return new ProducerRecord<>(topicName, keyValue, payloadValue);
->>>>>>> 9fe959a8
     }
   }
 
